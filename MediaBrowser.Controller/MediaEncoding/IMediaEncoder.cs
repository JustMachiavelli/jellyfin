#pragma warning disable CS1591

using System;
using System.Collections.Generic;
using System.Threading;
using System.Threading.Tasks;
using MediaBrowser.Model.Dlna;
using MediaBrowser.Model.Dto;
using MediaBrowser.Model.Entities;
using MediaBrowser.Model.IO;
using MediaBrowser.Model.MediaInfo;
using MediaBrowser.Model.System;

namespace MediaBrowser.Controller.MediaEncoding
{
    /// <summary>
    /// Interface IMediaEncoder.
    /// </summary>
    public interface IMediaEncoder : ITranscoderSupport
    {
        /// <summary>
        /// The location of the discovered FFmpeg tool.
        /// </summary>
        FFmpegLocation EncoderLocation { get; }

        /// <summary>
        /// Gets the encoder path.
        /// </summary>
        /// <value>The encoder path.</value>
        string EncoderPath { get; }

        /// <summary>
        /// Whether given encoder codec is supported.
        /// </summary>
        /// <param name="encoder">The encoder.</param>
        /// <returns><c>true</c> if XXXX, <c>false</c> otherwise.</returns>
        bool SupportsEncoder(string encoder);

        /// <summary>
        /// Whether given decoder codec is supported.
        /// </summary>
        /// <param name="decoder">The decoder.</param>
        /// <returns><c>true</c> if XXXX, <c>false</c> otherwise.</returns>
        bool SupportsDecoder(string decoder);

        /// <summary>
        /// Whether given hardware acceleration type is supported.
        /// </summary>
        /// <param name="hwaccel">The hwaccel.</param>
        /// <returns><c>true</c> if XXXX, <c>false</c> otherwise.</returns>
        bool SupportsHwaccel(string hwaccel);

        /// <summary>
        /// Extracts the audio image.
        /// </summary>
        /// <param name="path">The path.</param>
        /// <param name="imageStreamIndex">Index of the image stream.</param>
        /// <param name="cancellationToken">The cancellation token.</param>
        /// <returns>Task{Stream}.</returns>
        Task<string> ExtractAudioImage(string path, int? imageStreamIndex, CancellationToken cancellationToken);

        /// <summary>
        /// Extracts the video image.
        /// </summary>
        Task<string> ExtractVideoImage(string inputFile, string container, MediaSourceInfo mediaSource, MediaStream videoStream, Video3DFormat? threedFormat, TimeSpan? offset, CancellationToken cancellationToken);

        Task<string> ExtractVideoImage(string inputFile, string container, MediaSourceInfo mediaSource, MediaStream imageStream, int? imageStreamIndex, CancellationToken cancellationToken);

        /// <summary>
        /// Extracts the video images on interval.
        /// </summary>
<<<<<<< HEAD
        Task ExtractVideoImagesOnInterval(string inputFile,
=======
        Task ExtractVideoImagesOnInterval(
            string[] inputFiles,
>>>>>>> be2f27a0
            string container,
            MediaStream videoStream,
            MediaSourceInfo mediaSource,
            Video3DFormat? threedFormat,
            TimeSpan interval,
            string targetDirectory,
            string filenamePrefix,
            int? maxWidth,
            CancellationToken cancellationToken);

        /// <summary>
        /// Gets the media info.
        /// </summary>
        /// <param name="request">The request.</param>
        /// <param name="cancellationToken">The cancellation token.</param>
        /// <returns>Task.</returns>
        Task<MediaInfo> GetMediaInfo(MediaInfoRequest request, CancellationToken cancellationToken);

        /// <summary>
        /// Gets the input argument.
        /// </summary>
        /// <param name="inputFile">The input file.</param>
        /// <param name="mediaSource">The mediaSource.</param>
        /// <returns>System.String.</returns>
        string GetInputArgument(string inputFile, MediaSourceInfo mediaSource);

        /// <summary>
        /// Gets the time parameter.
        /// </summary>
        /// <param name="ticks">The ticks.</param>
        /// <returns>System.String.</returns>
        string GetTimeParameter(long ticks);

        Task ConvertImage(string inputPath, string outputPath);

        /// <summary>
        /// Escapes the subtitle filter path.
        /// </summary>
        /// <param name="path">The path.</param>
        /// <returns>System.String.</returns>
        string EscapeSubtitleFilterPath(string path);

        void SetFFmpegPath();

        void UpdateEncoderPath(string path, string pathType);

        IEnumerable<string> GetPrimaryPlaylistVobFiles(string path, IIsoMount isoMount, uint? titleNumber);
    }
}<|MERGE_RESOLUTION|>--- conflicted
+++ resolved
@@ -69,12 +69,8 @@
         /// <summary>
         /// Extracts the video images on interval.
         /// </summary>
-<<<<<<< HEAD
-        Task ExtractVideoImagesOnInterval(string inputFile,
-=======
         Task ExtractVideoImagesOnInterval(
-            string[] inputFiles,
->>>>>>> be2f27a0
+            string inputFile,
             string container,
             MediaStream videoStream,
             MediaSourceInfo mediaSource,
