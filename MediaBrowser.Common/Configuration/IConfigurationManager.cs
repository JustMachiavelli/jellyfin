#pragma warning disable CS1591

using System;
using System.Collections.Generic;
using MediaBrowser.Model.Configuration;

namespace MediaBrowser.Common.Configuration
{
    public interface IConfigurationManager
    {
        /// <summary>
        /// Occurs when [configuration updating].
        /// </summary>
        event EventHandler<ConfigurationUpdateEventArgs> NamedConfigurationUpdating;

        /// <summary>
        /// Occurs when [configuration updated].
        /// </summary>
        event EventHandler<EventArgs> ConfigurationUpdated;

        /// <summary>
        /// Occurs when [named configuration updated].
        /// </summary>
        event EventHandler<ConfigurationUpdateEventArgs> NamedConfigurationUpdated;

        /// <summary>
        /// Gets the application paths.
        /// </summary>
        /// <value>The application paths.</value>
        IApplicationPaths CommonApplicationPaths { get; }

        /// <summary>
        /// Gets the configuration.
        /// </summary>
        /// <value>The configuration.</value>
        BaseApplicationConfiguration CommonConfiguration { get; }

        /// <summary>
        /// Saves the configuration.
        /// </summary>
        void SaveConfiguration();

        /// <summary>
        /// Replaces the configuration.
        /// </summary>
        /// <param name="newConfiguration">The new configuration.</param>
        void ReplaceConfiguration(BaseApplicationConfiguration newConfiguration);

        /// <summary>
        /// Manually pre-loads a factory so that it is available pre system initialisation.
<<<<<<< HEAD
=======
        /// </summary>
        /// <typeparam name="T">Class to register.</typeparam>
        void RegisterConfiguration<T>()
            where T : IConfigurationFactory;

        /// <summary>
        /// Gets the configuration.
>>>>>>> dc0e353b
        /// </summary>
        /// <typeparam name="T">Class to register.</typeparam>
        void RegisterConfiguration<T>();

        object GetConfiguration(string key);

        /// <summary>
        /// Gets the type of the configuration.
        /// </summary>
        /// <param name="key">The key.</param>
        /// <returns>Type.</returns>
        Type GetConfigurationType(string key);

        /// <summary>
        /// Saves the configuration.
        /// </summary>
        /// <param name="key">The key.</param>
        /// <param name="configuration">The configuration.</param>
        void SaveConfiguration(string key, object configuration);

        /// <summary>
        /// Adds the parts.
        /// </summary>
        /// <param name="factories">The factories.</param>
        void AddParts(IEnumerable<IConfigurationFactory> factories);
    }

    public static class ConfigurationManagerExtensions
    {
        public static T GetConfiguration<T>(this IConfigurationManager manager, string key)
        {
            return (T)manager.GetConfiguration(key);
        }
    }
}<|MERGE_RESOLUTION|>--- conflicted
+++ resolved
@@ -48,8 +48,6 @@
 
         /// <summary>
         /// Manually pre-loads a factory so that it is available pre system initialisation.
-<<<<<<< HEAD
-=======
         /// </summary>
         /// <typeparam name="T">Class to register.</typeparam>
         void RegisterConfiguration<T>()
@@ -57,11 +55,7 @@
 
         /// <summary>
         /// Gets the configuration.
->>>>>>> dc0e353b
         /// </summary>
-        /// <typeparam name="T">Class to register.</typeparam>
-        void RegisterConfiguration<T>();
-
         object GetConfiguration(string key);
 
         /// <summary>
