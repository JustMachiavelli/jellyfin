﻿using System.IO;

namespace MediaBrowser.Model.IO
{
    /// <summary>
    /// Interface IZipClient
    /// </summary>
    public interface IZipClient
    {
        /// <summary>
        /// Extracts all.
        /// </summary>
        /// <param name="sourceFile">The source file.</param>
        /// <param name="targetPath">The target path.</param>
        /// <param name="overwriteExistingFiles">if set to <c>true</c> [overwrite existing files].</param>
        void ExtractAll(string sourceFile, string targetPath, bool overwriteExistingFiles);

        /// <summary>
        /// Extracts all.
        /// </summary>
        /// <param name="source">The source.</param>
        /// <param name="targetPath">The target path.</param>
        /// <param name="overwriteExistingFiles">if set to <c>true</c> [overwrite existing files].</param>
        void ExtractAll(Stream source, string targetPath, bool overwriteExistingFiles);

        /// <summary>
        /// Extracts all from zip.
        /// </summary>
        /// <param name="source">The source.</param>
        /// <param name="targetPath">The target path.</param>
        /// <param name="overwriteExistingFiles">if set to <c>true</c> [overwrite existing files].</param>
        void ExtractAllFromZip(Stream source, string targetPath, bool overwriteExistingFiles);
<<<<<<< HEAD
        
=======

>>>>>>> c9bf564c
        /// <summary>
        /// Extracts all from7z.
        /// </summary>
        /// <param name="sourceFile">The source file.</param>
        /// <param name="targetPath">The target path.</param>
        /// <param name="overwriteExistingFiles">if set to <c>true</c> [overwrite existing files].</param>
        void ExtractAllFrom7z(string sourceFile, string targetPath, bool overwriteExistingFiles);

        /// <summary>
        /// Extracts all from7z.
        /// </summary>
        /// <param name="source">The source.</param>
        /// <param name="targetPath">The target path.</param>
        /// <param name="overwriteExistingFiles">if set to <c>true</c> [overwrite existing files].</param>
        void ExtractAllFrom7z(Stream source, string targetPath, bool overwriteExistingFiles);

        /// <summary>
        /// Extracts all from tar.
        /// </summary>
        /// <param name="sourceFile">The source file.</param>
        /// <param name="targetPath">The target path.</param>
        /// <param name="overwriteExistingFiles">if set to <c>true</c> [overwrite existing files].</param>
        void ExtractAllFromTar(string sourceFile, string targetPath, bool overwriteExistingFiles);

        /// <summary>
        /// Extracts all from tar.
        /// </summary>
        /// <param name="source">The source.</param>
        /// <param name="targetPath">The target path.</param>
        /// <param name="overwriteExistingFiles">if set to <c>true</c> [overwrite existing files].</param>
        void ExtractAllFromTar(Stream source, string targetPath, bool overwriteExistingFiles);

        /// <summary>
        /// Extracts all from rar.
        /// </summary>
        /// <param name="sourceFile">The source file.</param>
        /// <param name="targetPath">The target path.</param>
        /// <param name="overwriteExistingFiles">if set to <c>true</c> [overwrite existing files].</param>
        void ExtractAllFromRar(string sourceFile, string targetPath, bool overwriteExistingFiles);

        /// <summary>
        /// Extracts all from rar.
        /// </summary>
        /// <param name="source">The source.</param>
        /// <param name="targetPath">The target path.</param>
        /// <param name="overwriteExistingFiles">if set to <c>true</c> [overwrite existing files].</param>
        void ExtractAllFromRar(Stream source, string targetPath, bool overwriteExistingFiles);
    }
}<|MERGE_RESOLUTION|>--- conflicted
+++ resolved
@@ -30,11 +30,7 @@
         /// <param name="targetPath">The target path.</param>
         /// <param name="overwriteExistingFiles">if set to <c>true</c> [overwrite existing files].</param>
         void ExtractAllFromZip(Stream source, string targetPath, bool overwriteExistingFiles);
-<<<<<<< HEAD
-        
-=======
 
->>>>>>> c9bf564c
         /// <summary>
         /// Extracts all from7z.
         /// </summary>
